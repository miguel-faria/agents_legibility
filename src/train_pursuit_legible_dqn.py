--- conflicted
+++ resolved
@@ -25,12 +25,9 @@
 from gymnasium.spaces import MultiBinary, MultiDiscrete
 from wandb.wandb_run import Run
 
-# RNG_SEED = 6102023
-<<<<<<< HEAD
-RNG_SEED = 6102025
-=======
+# # RNG_SEED = 6102023
+# RNG_SEED = 6102025
 RNG_SEED = 3062025
->>>>>>> 21cb9507
 TEST_RNG_SEED = 4072023
 N_TESTS = 250
 PREY_TYPES = {'idle': 0, 'greedy': 1, 'random': 2}
